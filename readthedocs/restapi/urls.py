--- conflicted
+++ resolved
@@ -11,12 +11,8 @@
 
 urlpatterns = patterns(
     '',
-<<<<<<< HEAD
-	url(r'^', include(router.urls)),
+    url(r'^', include(router.urls)),
     url(r'cname/', 'restapi.views.core_views.cname', name='cname'),
-=======
-    url(r'^', include(router.urls)),
->>>>>>> a245e82d
     url(r'footer_html/', 'restapi.views.footer_views.footer_html', name='footer_html'),
     url(r'quick_search/', 'restapi.views.search_views.quick_search', name='quick_search'),
     url(r'index_search/', 'restapi.views.search_views.index_search', name='index_search'),
